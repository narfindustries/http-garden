"""The Garden repl"""

import itertools
import shlex
import sys

from diff import ErrorType
from fanout import (
    fanout,
    unparsed_fanout,
)
from grid import generate_grid, Grid
from http1 import HTTPRequest, HTTPResponse
from targets import SERVER_DICT, TRANSDUCER_DICT, Server


def print_request(r: HTTPRequest) -> None:
    print("    \x1b[0;34mHTTPRequest\x1b[0m(")  # Blue
    print(f"        method={r.method!r}, uri={r.uri!r}, version={r.version!r},")
    if len(r.headers) == 0:
        print("        headers=[],")
    else:
        print("        headers=[")
        for name, value in r.headers:
            print(f"            ({name!r}, {value!r}),")
        print("        ],")
    print(f"        body={r.body!r},")
    print("    ),")


def print_response(r: HTTPResponse) -> None:
    print(
        f"    \x1b[0;31mHTTPResponse\x1b[0m(version={r.version!r}, method={r.code!r}, reason={r.reason!r}),",  # Red
    )


def print_fanout(
    payload: list[bytes],
    servers: list[Server],
) -> None:
    for s, pts in zip(servers, fanout(payload, servers)):
        print(f"{s.name}: [")
        for r in pts:
            if isinstance(r, HTTPRequest):
                print_request(r)
            elif isinstance(r, HTTPResponse):
                print_response(r)
        print("]")


def print_unparsed_fanout(payload: list[bytes], servers: list[Server]) -> None:
    for server, result in zip(servers, unparsed_fanout(payload, servers)):
        print(f"\x1b[0;34m{server.name}\x1b[0m:")  # Blue
        for r in result:
            is_response: bool = r.startswith(b"HTTP/")
            if is_response:
                if len(r) > 80:
                    r = r[:80] + b"..."
                print("\x1b[0;31m", end="")  # Red
            print(repr(r) + "\x1b[0m")


def print_grid(grid: Grid, labels: list[str]) -> None:
    first_column_width: int = max(map(len, labels))
    labels = [label.ljust(first_column_width) for label in labels]

    # Vertical labels
    result: str = (
        "".join(
            f'{"".ljust(first_column_width - 1)}{" ".join(row)}\n'
            for row in itertools.zip_longest(
                *(s.strip().rjust(len(s)) for s in [" " * len(labels[0]), *labels]),
            )
        )
        + f"{''.ljust(first_column_width)}+{'-' * (len(labels) * 2 - 1)}\n"
    )

    # Horizontal labels; checks and exes.
    for label, row in zip(labels, grid):
        result += label.ljust(first_column_width) + "|"
        for entry in row:
            symbol: str
            if entry is None:
                symbol = " "
            elif entry in (ErrorType.OK, ErrorType.RESPONSE_DISCREPANCY):
                symbol = "\x1b[0;32m✓\x1b[0m"
            elif entry in (
                ErrorType.DISCREPANCY,
                ErrorType.REQUEST_DISCREPANCY,
                ErrorType.TYPE_DISCREPANCY,
                ErrorType.STREAM_DISCREPANCY,
            ):
                symbol = "\x1b[0;31mX\x1b[0m"
            elif entry in (ErrorType.INVALID,):
                symbol = "\x1b[37;41mX\x1b[0m"
            result += symbol + " "
        result += "\n"

    print(result, end="")


def print_stream(stream: list[bytes], id_no: int) -> None:
    print(f"[{id_no}]:", " ".join(repr(b)[1:] for b in stream))


def invalid_syntax() -> None:
    print("Invalid syntax.")


def is_valid_server_name(server_name: str) -> bool:
    if server_name not in SERVER_DICT:
        print(f"Server {server_name!r} not found")
        return False
    return True


def is_valid_transducer_name(transducer_name: str) -> bool:
    if transducer_name not in TRANSDUCER_DICT:
        print(f"Transducer {transducer_name!r} not found")
        return False
    return True


_INITIAL_PAYLOAD: list[bytes] = [b"GET / HTTP/1.1\r\nHost: whatever\r\n\r\n"]


def validate_server_names(server_names: list[str]) -> bool:
    for s in server_names:
        if not is_valid_server_name(s):
            print(f"Invalid server name: {s}")
            return False
    return True

def validate_transducer_names(transducer_names: list[str]) -> bool:
    for s in transducer_names:
        if not is_valid_transducer_name(s):
            print(f"Invalid transducer name: {s}")
            return False
    return True


def main() -> None:
    while True:
        try:
            line: str = input("\x1b[0;32mgarden>\x1b[0m ")  # Green
        except EOFError:
            break
        except KeyboardInterrupt:
            print()
            continue

        try:
            tokens: list[str] = [
                t[1:-1] if t[0] == t[-1] and t[0] in "\"'" else t
                for t in shlex.shlex(line)
            ]
        except ValueError:
            print("Couldn't lex the line! Are your quotes matched?")
            continue

        commands: list[list[str]] = []
        while "|" in tokens:
            commands.append(tokens[: tokens.index("|")])
            tokens = tokens[tokens.index("|") + 1 :]
        commands.append(tokens)

        payload: list[bytes] | None = None
        for command in commands:
            match command:
                case []:
                    pass
                case ["payload", *symbols]:
                    try:
                        payload = [
                            s.encode("latin1")
                            .decode("unicode-escape")
                            .encode("latin1")
                            for s in symbols
                        ]
                    except UnicodeEncodeError:
                        print(
                            "Couldn't encode the payload to latin1. If you're using multibyte characters, please use escape sequences (e.g. `\\xff`) instead.",
                        )
                    except UnicodeDecodeError:
                        print(
                            "Couldn't Unicode escape the payload. Did you forget to quote it?"
                        )
                case ["grid", *symbols]:
                    if payload is not None:
                        if len(symbols) == 0:
                            symbols = list(SERVER_DICT.keys())
                        if validate_server_names(symbols) and symbols:
                            print_grid(
                                generate_grid(payload, [SERVER_DICT[s] for s in symbols]),
                                symbols,
                            )
                case ["transduce", *symbols]:
                    pass
                case ["fanout", *symbols]:
                    if payload is not None:
                        if len(symbols) == 0:
                            symbols = list(SERVER_DICT.keys())
                        if validate_server_names(symbols):
                            print_fanout(payload, [SERVER_DICT[s] for s in symbols])
                case ["unparsed_fanout" | "uf", *symbols]:
                    if payload is not None:
                        if len(symbols) == 0:
                            symbols = list(SERVER_DICT.keys())
                        if validate_server_names(symbols):
                            print_unparsed_fanout(payload, [SERVER_DICT[s] for s in symbols])
                case ["unparsed_transducer_fanout" | "utf", *symbols]:
<<<<<<< HEAD
                    if payload is not None:
                        if len(symbols) == 0:
                            symbols = list(TRANSDUCER_DICT.keys())
                        if validate_transducer_names(symbols):
                            print_unparsed_fanout(
                                payload, [TRANSDUCER_DICT[s] for s in symbols]
                            )
=======
                    if len(symbols) == 0:
                        symbols = list(TRANSDUCER_DICT.keys())
                    if validate_transducer_names(symbols):
                        print_unparsed_fanout(
                            payload, [TRANSDUCER_DICT[s] for s in symbols]
                        )
                case ["exit" | "quit"]:
                    sys.exit(0)
>>>>>>> 37c4fdd8
                case _:
                    invalid_syntax()


if __name__ == "__main__":
    main()<|MERGE_RESOLUTION|>--- conflicted
+++ resolved
@@ -209,7 +209,6 @@
                         if validate_server_names(symbols):
                             print_unparsed_fanout(payload, [SERVER_DICT[s] for s in symbols])
                 case ["unparsed_transducer_fanout" | "utf", *symbols]:
-<<<<<<< HEAD
                     if payload is not None:
                         if len(symbols) == 0:
                             symbols = list(TRANSDUCER_DICT.keys())
@@ -217,16 +216,8 @@
                             print_unparsed_fanout(
                                 payload, [TRANSDUCER_DICT[s] for s in symbols]
                             )
-=======
-                    if len(symbols) == 0:
-                        symbols = list(TRANSDUCER_DICT.keys())
-                    if validate_transducer_names(symbols):
-                        print_unparsed_fanout(
-                            payload, [TRANSDUCER_DICT[s] for s in symbols]
-                        )
                 case ["exit" | "quit"]:
                     sys.exit(0)
->>>>>>> 37c4fdd8
                 case _:
                     invalid_syntax()
 
